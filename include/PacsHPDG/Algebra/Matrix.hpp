--- conflicted
+++ resolved
@@ -7,10 +7,6 @@
  * @copyright Copyright (c) 2025
  * 
  */
-<<<<<<< HEAD
-
-=======
->>>>>>> 995734f9
 #ifndef INCLUDE_PACSHPDG_ALGEBRA_MATRIX_HPP
 #define INCLUDE_PACSHPDG_ALGEBRA_MATRIX_HPP
 
