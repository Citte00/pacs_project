/**
 * @file Errors.hpp
 * @author Lorenzo Citterio (github.com/Citte00)
 * @brief 
 * @date 2024-11-27
 * 
 * @copyright Copyright (c) 2024
 * 
 */
#ifndef INCLUDE_PACSHPDG_ERRORS_HPP
#define INCLUDE_PACSHPDG_ERRORS_HPP
<<<<<<< HEAD

// Error estimator.
#include "./Errors/Estimators.hpp"
=======
>>>>>>> 995734f9

// Error estimator.
#include "./Errors/Estimators.hpp"

<<<<<<< HEAD
=======
// Error estimator.
#include "./Errors/Estimators.hpp"

>>>>>>> 995734f9
// Solution methods.
#include "./Errors/Solutions.hpp"

#endif<|MERGE_RESOLUTION|>--- conflicted
+++ resolved
@@ -9,22 +9,13 @@
  */
 #ifndef INCLUDE_PACSHPDG_ERRORS_HPP
 #define INCLUDE_PACSHPDG_ERRORS_HPP
-<<<<<<< HEAD
 
 // Error estimator.
-#include "./Errors/Estimators.hpp"
-=======
->>>>>>> 995734f9
+#include "./Errors/Errors.hpp"
 
 // Error estimator.
 #include "./Errors/Estimators.hpp"
 
-<<<<<<< HEAD
-=======
-// Error estimator.
-#include "./Errors/Estimators.hpp"
-
->>>>>>> 995734f9
 // Solution methods.
 #include "./Errors/Solutions.hpp"
 
