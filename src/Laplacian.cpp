--- conflicted
+++ resolved
@@ -20,7 +20,6 @@
   m_stiff.reshape(dofs, dofs);
   m_dg_stiff.reshape(dofs, dofs);
 };
-<<<<<<< HEAD
 
 /**
  * @brief Returns the matrix for the Laplacian operator.
@@ -236,95 +235,6 @@
   this->m_dg_stiff.compress();
   this->m_stiff.compress();
 };
-
-/**
- * @brief Assembly the mass matrix.
- * 
- * @param data Laplace equation data structure. 
- * @param mesh Mesh structure.
- */
-void Laplace::assembly_mass(const Mesh &mesh) {
-#ifndef NVERBOSE
-  std::cout << "Computing the mass matrix." << std::endl;
-#endif
-
-  // Number of quadrature nodes.
-  std::vector<std::size_t> nqn(mesh.elements.size(), 0);
-  std::transform(mesh.elements.begin(), mesh.elements.end(), nqn.begin(),
-                 [](const Element &elem) { return 2 * elem.degree + 1; });
-
-  // Degrees of freedom.
-  std::size_t dofs = mesh.dofs();
-
-  // Neighbours.
-  std::vector<std::vector<std::array<int, 3>>> neighbours = mesh.neighbours;
-
-  // Matrices.
-  Sparse<Real> M{dofs, dofs};
-
-  // Starting indices.
-  std::vector<std::size_t> starts(mesh.elements.size());
-  starts[0] = 0;
-  for (std::size_t j = 1; j < mesh.elements.size(); ++j)
-    starts[j] = starts[j - 1] + mesh.elements[j - 1].dofs();
-
-// Volume integrals.
-// Loop over the elements.
-#pragma omp parallel for
-  for (std::size_t j = 0; j < mesh.elements.size(); ++j) {
-
-    // 2D quadrature nodes and weights.
-    auto [nodes_x_2d, nodes_y_2d, weights_2d] = quadrature_2d(nqn[j]);
-
-    // Global matrix indices.
-    std::vector<std::size_t> indices(mesh.elements[j].dofs());
-    for (std::size_t k = 0; k < mesh.elements[j].dofs(); ++k)
-      indices[k] = starts[j] + k;
-
-    // Polygon.
-    Polygon polygon = mesh.element(j);
-
-    // Element sub-triangulation.
-    std::vector<Polygon> triangles = triangulate(polygon);
-
-    // Local matrices.
-    Matrix<Real> local_M{indices.size(), indices.size()};
-
-    // Loop over the sub-triangulation.
-    for (std::size_t k = 0; k < triangles.size(); ++k) {
-
-      // Jacobian's determinant and physical nodes.
-      auto [jacobian_det, physical_x, physical_y] =
-          get_Jacobian_physical_points(triangles[k], {nodes_x_2d, nodes_y_2d});
-
-      // Weights scaling.
-      Vector<Real> scaled = jacobian_det * weights_2d;
-
-      // Basis functions.
-      auto [phi, gradx_phi, grady_phi] =
-          basis_2d(mesh, j, {physical_x, physical_y});
-
-      // Some products.
-      Matrix<Real> scaled_phi{phi};
-
-      for (std::size_t l = 0; l < scaled_phi.columns; ++l) {
-        scaled_phi.column(l, scaled_phi.column(l) * scaled);
-      }
-
-      // Local matrix assembly.
-      local_M += scaled_phi.transpose() * phi;
-      // Global matrix assembly.
-      M.insert(indices, indices, local_M);
-    }
-  }
-
-  // Matrices.
-  this->m_mass = std::move(M);
-
-  // Compression.
-  this->m_mass.compress();
-};
-
 
 /**
  * @brief Extrapolates blocks (indices) based on mass structure.
@@ -502,400 +412,6 @@
       local_f += penalties[k] * scaled_phi.transpose() * boundary;
     }
 
-=======
-
-/**
- * @brief Returns the matrix for the Laplacian operator.
- *
- * @param mesh Mesh.
- * @param penalty_coefficient Penalty coefficient.
- * @return std::array<Sparse<Real>, 3>
- */
-void Laplace::assembly(const DataLaplace &data, const Mesh &mesh) {
-#ifndef NVERBOSE
-  std::cout << "Computing the laplacian matrix." << std::endl;
-#endif
-
-  // Number of quadrature nodes.
-  std::vector<std::size_t> nqn(mesh.elements.size(), 0);
-  std::transform(mesh.elements.begin(), mesh.elements.end(), nqn.begin(),
-                 [](const Element &elem) { return 2 * elem.degree + 1; });
-
-  // Degrees of freedom.
-  std::size_t dofs = mesh.dofs();
-
-  // Neighbours.
-  std::vector<std::vector<std::array<int, 3>>> neighbours = mesh.neighbours;
-
-  // Matrices.
-  Sparse<Real> M{dofs, dofs};
-  Sparse<Real> A{dofs, dofs};
-  Sparse<Real> IA{dofs, dofs};
-  Sparse<Real> SA{dofs, dofs};
-
-  // Starting indices.
-  std::vector<std::size_t> starts(mesh.elements.size());
-  starts[0] = 0;
-  for (std::size_t j = 1; j < mesh.elements.size(); ++j)
-    starts[j] = starts[j - 1] + mesh.elements[j - 1].dofs();
-
-// Volume integrals.
-// Loop over the elements.
-#pragma omp parallel for
-  for (std::size_t j = 0; j < mesh.elements.size(); ++j) {
-
-    // 2D quadrature nodes and weights.
-    auto [nodes_x_2d, nodes_y_2d, weights_2d] = quadrature_2d(nqn[j]);
-
-    // Global matrix indices.
-    std::vector<std::size_t> indices(mesh.elements[j].dofs());
-    for (std::size_t k = 0; k < mesh.elements[j].dofs(); ++k)
-      indices[k] = starts[j] + k;
-
-    // Polygon.
-    Polygon polygon = mesh.element(j);
-
-    // Element sub-triangulation.
-    std::vector<Polygon> triangles = triangulate(polygon);
-
-    // Local matrices.
-    Matrix<Real> local_M{indices.size(), indices.size()};
-    Matrix<Real> local_A{indices.size(), indices.size()};
-
-    // Loop over the sub-triangulation.
-    for (std::size_t k = 0; k < triangles.size(); ++k) {
-
-      // Jacobian's determinant and physical nodes.
-      auto [jacobian_det, physical_x, physical_y] =
-          get_Jacobian_physical_points(triangles[k], {nodes_x_2d, nodes_y_2d});
-
-      // Weights scaling.
-      Vector<Real> scaled = jacobian_det * weights_2d;
-
-      // Basis functions.
-      auto [phi, gradx_phi, grady_phi] =
-          basis_2d(mesh, j, {physical_x, physical_y});
-
-      // Some products.
-      Matrix<Real> scaled_gradx{gradx_phi};
-      Matrix<Real> scaled_grady{grady_phi};
-      Matrix<Real> scaled_phi{phi};
-
-      for (std::size_t l = 0; l < scaled_gradx.columns; ++l) {
-        scaled_gradx.column(l, scaled_gradx.column(l) * scaled);
-        scaled_grady.column(l, scaled_grady.column(l) * scaled);
-        scaled_phi.column(l, scaled_phi.column(l) * scaled);
-      }
-
-      // Local matrix assembly.
-      local_M += scaled_phi.transpose() * phi;
-      local_A += scaled_gradx.transpose() * gradx_phi +
-                 scaled_grady.transpose() * grady_phi;
-    }
-
-// Global matrix assembly.
-#pragma omp critical
-    {
-      M.insert(indices, indices, local_M);
-      A.insert(indices, indices, local_A);
-    }
-
-    // Face integrals.
-
-    // Local matrices.
-    Matrix<Real> local_IA{indices.size(), indices.size()};
-    Matrix<Real> local_SA{indices.size(), indices.size()};
-
-    // Element's neighbours.
-    std::vector<std::array<int, 3>> element_neighbours = neighbours[j];
-
-    // Local matrices for neighbours.
-    std::vector<Matrix<Real>> local_IAN;
-    std::vector<Matrix<Real>> local_SAN;
-
-    // Penalties.
-    Vector<Real> penalties = penalty(mesh, j, data.penalty_coeff);
-
-    // Edges.
-    std::vector<Segment> edges{polygon.edges()};
-
-    // Loop over faces.
-    for (std::size_t k = 0; k < element_neighbours.size(); ++k) {
-
-      // Neighbour information.
-      auto [edge, neighbour, n_edge] = element_neighbours[k];
-
-      // 1D quadrature nodes and weights.
-      auto [nodes_1d, weights_1d] =
-          (neighbour > 0) ? quadrature_1d(std::max(nqn[j], nqn[neighbour]))
-                          : quadrature_1d(nqn[j]);
-
-      auto [normal_vector, edge_vector, physical_x, physical_y] =
-          faces_physical_points(edges[k], nodes_1d);
-
-      // Weights scaling.
-      Vector<Real> scaled = std::abs(edges[k]) * weights_1d;
-
-      // Basis functions.
-      auto [phi, gradx_phi, grady_phi] =
-          basis_2d(mesh, j, {physical_x, physical_y});
-
-      // Local matrix assembly.
-      Matrix<Real> scaled_gradx{gradx_phi};
-      Matrix<Real> scaled_grady{grady_phi};
-      Matrix<Real> scaled_phi{phi};
-
-      for (std::size_t l = 0; l < scaled_gradx.columns; ++l) {
-        scaled_gradx.column(l, scaled_gradx.column(l) * scaled);
-        scaled_grady.column(l, scaled_grady.column(l) * scaled);
-        scaled_phi.column(l, scaled_phi.column(l) * scaled);
-      }
-
-      Matrix<Real> scaled_grad =
-          normal_vector[0] * scaled_gradx + normal_vector[1] * scaled_grady;
-
-      if (neighbour == -1) { // Boundary edge.
-
-        local_IA += scaled_grad.transpose() * phi;
-        local_SA += (penalties[k] * scaled_phi).transpose() * phi;
-
-        // Empty small matrices.
-        local_IAN.emplace_back(Matrix<Real>{1, 1});
-        local_SAN.emplace_back(Matrix<Real>{1, 1});
-
-      } else {
-
-        local_IA += 0.5 * scaled_grad.transpose() * phi;
-        local_SA += (penalties[k] * scaled_phi).transpose() * phi;
-
-        // Neighbour's basis function.
-        Matrix<Real> n_phi =
-            basis_2d(mesh, neighbour, {physical_x, physical_y})[0];
-
-        // Neighbour's local matrix.
-        local_IAN.emplace_back(-0.5 * scaled_grad.transpose() * n_phi);
-        local_SAN.emplace_back(-(penalties[k] * scaled_phi).transpose() *
-                               n_phi);
-      }
-    }
-
-#pragma omp critical
-    {
-      IA.insert(indices, indices, local_IA);
-      SA.insert(indices, indices, local_SA);
-    }
-
-    // Neighbouring DG matrices assembly.
-    for (std::size_t k = 0; k < element_neighbours.size(); ++k) {
-      if (element_neighbours[k][1] == -1)
-        continue;
-
-      std::vector<std::size_t> n_indices;
-      std::size_t n_index = element_neighbours[k][1];
-      std::size_t n_dofs = mesh.elements[n_index].dofs(); // Neighbour's dofs.
-
-      for (std::size_t h = 0; h < n_dofs; ++h)
-        n_indices.emplace_back(starts[n_index] + h);
-
-#pragma omp critical
-      {
-        IA.add(indices, n_indices, local_IAN[k]);
-        SA.add(indices, n_indices, local_SAN[k]);
-      }
-    }
-  }
-
-  // Matrices.
-  this->m_mass = std::move(M);
-  this->m_dg_stiff = std::move(A);
-  this->m_dg_stiff += SA;
-  this->m_stiff = std::move(this->m_dg_stiff);
-  this->m_stiff -= IA;
-  this->m_stiff -= IA.transpose();
-
-  // Compression.
-  this->m_mass.compress();
-  this->m_dg_stiff.compress();
-  this->m_stiff.compress();
-};
-
-/**
- * @brief Extrapolates blocks (indices) based on mass structure.
- *
- * @param mesh Mesh.
- * @return std::vector<std::array<std::vector<std::size_t>, 2>>
- */
-std::vector<std::array<std::vector<std::size_t>, 2>>
-Laplace::block_mass(const Mesh &mesh) const {
-
-#ifndef NVERBOSE
-  std::cout << "Evaluating the mass blocks." << std::endl;
-#endif
-
-  // Blocks.
-  std::vector<std::array<std::vector<std::size_t>, 2>> blocks;
-  blocks.reserve(mesh.elements.size());
-  std::size_t start = 0;
-
-  // Precomputing dofs.
-  std::vector<std::size_t> dofs(mesh.elements.size());
-
-  for (std::size_t j = 0; j < mesh.elements.size(); ++j)
-    dofs[j] = mesh.elements[j].dofs();
-
-  // Evaluating blocks.
-  for (std::size_t j = 0; j < mesh.elements.size(); ++j) {
-    
-    std::vector<std::size_t> indices(dofs[j]);
-    for (std::size_t k = 0; k < dofs[j]; ++k)
-      indices[k] = start + k;
-
-    blocks.emplace_back(
-        std::array<std::vector<std::size_t>, 2>{indices, indices});
-    start += dofs[j];
-  }
-
-  return blocks;
-};
-
-/**
- * @brief Assemblies the RHS.
- *
- * @param mesh Mesh.
- * @param penalty_coefficient Penalty coefficient.
- * @return Vector<Real>
- */
-Vector<Real> Laplace::assembly_force(const DataLaplace &data,
-                                     const Mesh &mesh) const {
-#ifndef NVERBOSE
-  std::cout << "Computing the forcing term." << std::endl;
-#endif
-
-  // Number of quadrature nodes.
-  std::vector<std::size_t> nqn(mesh.elements.size(), 0);
-  std::transform(mesh.elements.begin(), mesh.elements.end(), nqn.begin(),
-                 [](const Element &elem) { return 2 * elem.degree + 1; });
-
-  // Degrees of freedom.
-  std::size_t dofs = mesh.dofs();
-
-  // Starting indices.
-  std::vector<std::size_t> starts(mesh.elements.size());
-  starts[0]= 0;
-
-  for (std::size_t j = 1; j < mesh.elements.size(); ++j)
-    starts[j] = starts[j - 1] + mesh.elements[j - 1].dofs();
-
-  // Neighbours.
-  std::vector<std::vector<std::array<int, 3>>> neighbours = mesh.neighbours;
-
-  // Forcing term.
-  Vector<Real> forcing{dofs};
-
-// Volume integrals.
-
-// Loop over the elements.
-#pragma omp parallel for
-  for (std::size_t j = 0; j < mesh.elements.size(); ++j) {
-
-    // 2D quadrature nodes and weights.
-    auto [nodes_x_2d, nodes_y_2d, weights_2d] = quadrature_2d(nqn[j]);
-
-    // Global matrix indices.
-    std::vector<std::size_t> indices(mesh.elements[j].dofs());
-    for (std::size_t k = 0; k < mesh.elements[j].dofs(); ++k)
-      indices[k] = starts[j] + k;
-
-    // Polygon.
-    Polygon polygon = mesh.element(j);
-
-    // Element sub-triangulation.
-    std::vector<Polygon> triangles = triangulate(polygon);
-
-    // Local forcing term.
-    Vector<Real> local_f{indices.size()};
-
-    // Loop over the sub-triangulation.
-    for (std::size_t k = 0; k < triangles.size(); ++k) {
-
-      // Jacobian's determinant and physical nodes.
-      auto [jacobian_det, physical_x, physical_y] =
-          get_Jacobian_physical_points(triangles[k], {nodes_x_2d, nodes_y_2d});
-
-      // Weights scaling.
-      Vector<Real> scaled = jacobian_det * weights_2d;
-
-      // Local source evaluation.
-      Vector<Real> local_source = data.source_f(physical_x, physical_y);
-
-      // Basis functions.
-      auto phi = basis_2d(mesh, j, {physical_x, physical_y})[0];
-      Matrix<Real> scaled_phi{phi};
-
-      for (std::size_t l = 0; l < scaled_phi.columns; ++l)
-        scaled_phi.column(l, scaled_phi.column(l) * scaled);
-
-      // Local forcing term.
-      local_f += scaled_phi.transpose() * local_source;
-    }
-
-    // Face integrals.
-
-    // Element's neighbours.
-    std::vector<std::array<int, 3>> element_neighbours = neighbours[j];
-
-    // Penalties.
-    Vector<Real> penalties = penalty(mesh, j, data.penalty_coeff);
-
-    // Edges.
-    std::vector<Segment> edges{polygon.edges()};
-
-    // Loop over faces.
-    for (std::size_t k = 0; k < element_neighbours.size(); ++k) {
-
-      // Neighbour information.
-      auto [edge, neighbour, n_edge] = element_neighbours[k];
-
-      // 1D quadrature nodes and weights.
-      auto [nodes_1d, weights_1d] = quadrature_1d(nqn[j]);
-
-      // Only domain's border,
-      if (neighbour != -1)
-        continue;
-
-      auto [normal_vector, edge_vector, physical_x, physical_y] =
-          faces_physical_points(edges[k], nodes_1d);
-
-      // Weights scaling.
-      Vector<Real> scaled = std::abs(edges[k]) * weights_1d;
-
-      // Basis functions.
-      auto [phi, gradx_phi, grady_phi] =
-          basis_2d(mesh, j, {physical_x, physical_y});
-
-      // Local matrix assembly.
-      Matrix<Real> scaled_gradx{gradx_phi};
-      Matrix<Real> scaled_grady{grady_phi};
-      Matrix<Real> scaled_phi{phi};
-
-      for (std::size_t l = 0; l < scaled_gradx.columns; ++l) {
-        scaled_gradx.column(l, scaled_gradx.column(l) * scaled);
-        scaled_grady.column(l, scaled_grady.column(l) * scaled);
-        scaled_phi.column(l, scaled_phi.column(l) * scaled);
-      }
-
-      Matrix<Real> scaled_grad =
-          normal_vector[0] * scaled_gradx + normal_vector[1] * scaled_grady;
-
-      // Boundary conditions.
-      Vector<Real> boundary = data.DirBC(physical_x, physical_y);
-
-      // Local forcing term.
-      local_f -= scaled_grad.transpose() * boundary;
-      local_f += penalties[k] * scaled_phi.transpose() * boundary;
-    }
-
->>>>>>> 995734f9
 // Global forcing term.
 #pragma omp critical
     forcing(indices, local_f);
